# This workflow will upload a Python Package using Twine when a release is created
# For more information see: https://help.github.com/en/actions/language-and-framework-guides/using-python-with-github-actions#publishing-to-package-registries

# This workflow uses actions that are not certified by GitHub.
# They are provided by a third-party and are governed by
# separate terms of service, privacy policy, and support
# documentation.

name: Upload Python Package

on:
  release:
    types: [published]

jobs:
  deploy:
<<<<<<< HEAD
   runs-on: ubuntu-22.04
   steps:
=======
    runs-on: ubuntu-22.04
    steps:
>>>>>>> a62a8e10
    - uses: actions/checkout@v2
    - name: Set up Python
      uses: actions/setup-python@v2
      with:
        python-version: 3.9
    - name: Install dependencies
      run: |
        python -m pip install --upgrade pip
        pip install setuptools wheel twine
    - name: Build and publish
      env:
        TWINE_USERNAME: __token__
        TWINE_PASSWORD: ${{ secrets.PYPI_API_TOKEN }}
      run: |
        python setup.py sdist bdist_wheel
        twine upload dist/*<|MERGE_RESOLUTION|>--- conflicted
+++ resolved
@@ -14,13 +14,8 @@
 
 jobs:
   deploy:
-<<<<<<< HEAD
-   runs-on: ubuntu-22.04
-   steps:
-=======
     runs-on: ubuntu-22.04
     steps:
->>>>>>> a62a8e10
     - uses: actions/checkout@v2
     - name: Set up Python
       uses: actions/setup-python@v2
