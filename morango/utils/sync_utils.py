import functools
import json

from django.conf import settings
from django.core.serializers.json import DjangoJSONEncoder
from django.db import connection, transaction
from django.db.models import F, Q, CharField, Func, TextField, Value
from django.db.models.functions import Cast
from django.utils.six import iteritems
from morango.certificates import Filter
from morango.models import (Buffer, DatabaseMaxCounter, DeletedModels, HardDeletedModels,
                            InstanceIDModel, RecordMaxCounter,
                            RecordMaxCounterBuffer, Store)
from morango.utils.register_models import _profile_models
from morango.utils.backends.utils import load_backend

DBBackend = load_backend(connection).SQLWrapper()

def _join_with_logical_operator(lst, operator):
    op = ") {operator} (".format(operator=operator)
    return "(({items}))".format(items=op.join(lst))

def _self_referential_fk(klass_model):
    """
    Return whether this model has a self ref FK, and the name for the field
    """
    for f in klass_model._meta.concrete_fields:
        if f.related_model:
            if issubclass(klass_model, f.related_model):
                return f.attname
    return None

def _fsic_queuing_calc(fsic1, fsic2):
    """
    We set the lower counter between two same instance ids.
    If an instance_id exists in one fsic but not the other we want to give that counter a value of 0.

    :param fsic1: dictionary containing (instance_id, counter) pairs
    :param fsic2: dictionary containing (instance_id, counter) pairs
    :return ``dict`` of fsics to be used in queueing the correct records to the buffer
    """
    return {instance: fsic2.get(instance, 0) for instance, counter in iteritems(fsic1) if fsic2.get(instance, 0) < counter}

def _serialize_into_store(profile, filter=None):
    """
    Takes data from app layer and serializes the models into the store.
    """
    # ensure that we write and retrieve the counter in one go for consistency
    current_id = InstanceIDModel.get_current_instance_and_increment_counter()

    with transaction.atomic():
        # create Q objects for filtering by prefixes
        prefix_condition = None
        if filter:
            prefix_condition = functools.reduce(lambda x, y: x | y, [Q(_morango_partition__startswith=prefix) for prefix in filter])

        # filter through all models with the dirty bit turned on
        syncable_dict = _profile_models[profile]
        for (_, klass_model) in iteritems(syncable_dict):
            new_store_records = []
            new_rmc_records = []
            klass_queryset = klass_model.objects.filter(_morango_dirty_bit=True)
            if prefix_condition:
                klass_queryset = klass_queryset.filter(prefix_condition)
            store_records_dict = Store.objects.in_bulk(id_list=klass_queryset.values_list('id', flat=True))
            for app_model in klass_queryset:
                try:
                    store_model = store_records_dict[app_model.id]

                    # if store record dirty and app record dirty, append store serialized to conflicting data
                    if store_model.dirty_bit:
                        store_model.conflicting_serialized_data = store_model.serialized + "\n" + store_model.conflicting_serialized_data
                        store_model.dirty_bit = False

                    # set new serialized data on this store model
                    ser_dict = json.loads(store_model.serialized)
                    ser_dict.update(app_model.serialize())
                    store_model.serialized = DjangoJSONEncoder().encode(ser_dict)

                    # create or update instance and counter on the record max counter for this store model
                    RecordMaxCounter.objects.update_or_create(defaults={'counter': current_id.counter},
                                                              instance_id=current_id.id,
                                                              store_model_id=store_model.id)

                    # update last saved bys for this store model
                    store_model.last_saved_instance = current_id.id
                    store_model.last_saved_counter = current_id.counter
                    # update deleted flags in case it was previously deleted
                    store_model.deleted = False
                    store_model.hard_delete = False

                    # update this model
                    store_model.save()

                except KeyError:
                    kwargs = {
                        'id': app_model.id,
                        'serialized': DjangoJSONEncoder().encode(app_model.serialize()),
                        'last_saved_instance': current_id.id,
                        'last_saved_counter': current_id.counter,
                        'model_name': app_model.morango_model_name,
                        'profile': app_model.morango_profile,
                        'partition': app_model._morango_partition,
                        'source_id': app_model._morango_source_id,
                    }
                    # check if model has FK pointing to it and add the value to a field on the store
                    self_ref_fk = _self_referential_fk(klass_model)
                    if self_ref_fk:
                        self_ref_fk_value = getattr(app_model, self_ref_fk)
                        kwargs.update({'_self_ref_fk': self_ref_fk_value or ''})
                    # create store model and record max counter for the app model
                    new_store_records.append(Store(**kwargs))
                    new_rmc_records.append(RecordMaxCounter(store_model_id=app_model.id, instance_id=current_id.id, counter=current_id.counter))

            # bulk create store and rmc records for this class
            Store.objects.bulk_create(new_store_records)
            RecordMaxCounter.objects.bulk_create(new_rmc_records)

            # set dirty bit to false for all instances of this model
            klass_queryset.update(update_dirty_bit_to=False)

        # get list of ids of deleted models
        deleted_ids = DeletedModels.objects.filter(profile=profile).values_list('id', flat=True)
        # update last_saved_bys and deleted flag of all deleted store model instances
        deleted_store_records = Store.objects.filter(id__in=deleted_ids)
        deleted_store_records.update(dirty_bit=False, deleted=True, last_saved_instance=current_id.id, last_saved_counter=current_id.counter)
        # update rmcs counters for deleted models that have our instance id
        RecordMaxCounter.objects.filter(instance_id=current_id.id, store_model_id__in=deleted_ids).update(counter=current_id.counter)
        # get a list of deleted model ids that don't have an rmc for our instance id
        new_rmc_ids = deleted_store_records.exclude(recordmaxcounter__instance_id=current_id.id).values_list("id", flat=True)
        # bulk create these new rmcs
        RecordMaxCounter.objects.bulk_create([RecordMaxCounter(store_model_id=r_id, instance_id=current_id.id, counter=current_id.counter) for r_id in new_rmc_ids])
        # clear deleted models table for this profile
        DeletedModels.objects.filter(profile=profile).delete()

        # handle logic for hard deletion models
        hard_delete_ids = HardDeletedModels.objects.filter(profile=profile).values_list('id', flat=True)
        hard_delete_store_records = Store.objects.filter(id__in=hard_delete_ids)
        hard_delete_store_records.update(hard_delete=True, serialized='{}', conflicting_serialized_data='')
        HardDeletedModels.objects.filter(profile=profile).delete()

        # update our own database max counters after serialization
        if not filter:
            DatabaseMaxCounter.objects.update_or_create(instance_id=current_id.id, partition="", defaults={'counter': current_id.counter})
        else:
            for f in filter:
                DatabaseMaxCounter.objects.update_or_create(instance_id=current_id.id, partition=f, defaults={'counter': current_id.counter})

def _deserialize_from_store(profile):
    """
    Takes data from the store and integrates into the application.
    """
    # we first serialize to avoid deserialization merge conflicts
    _serialize_into_store(profile)

    with transaction.atomic():
        syncable_dict = _profile_models[profile]
        excluded_list = []
        # iterate through classes which are in foreign key dependency order
        for model_name, klass_model in iteritems(syncable_dict):
            # handle cases where a class has a single FK reference to itself
            self_ref_fk = _self_referential_fk(klass_model)
            query = Q(model_name=klass_model.morango_model_name)
            for klass in klass_model.morango_model_dependencies:
                query |= Q(model_name=klass.morango_model_name)
            if self_ref_fk:
                clean_parents = Store.objects.filter(dirty_bit=False, profile=profile).filter(query).char_ids_list()
                dirty_children = Store.objects.filter(dirty_bit=True, profile=profile) \
                                              .filter(Q(_self_ref_fk__in=clean_parents) | Q(_self_ref_fk='')).filter(query)

                # keep iterating until size of dirty_children is 0
                while len(dirty_children) > 0:
                    for store_model in dirty_children:
<<<<<<< HEAD
                        if store_model._deserialize_store_model():
                            # we update a store model after we have deserialized it to be able to mark it as a clean parent
                            store_model.dirty_bit = False
                            store_model.save(update_fields=['dirty_bit'])
                        else:
                            # if the app model did not validate, we leave the store dirty bit set
                            excluded_list.append(store_model.id)
=======
                        store_model._deserialize_store_model()
                        # we update a store model after we have deserialized it to be able to mark it as a clean parent
                        store_model.dirty_bit = False
                        store_model.save(update_fields=['dirty_bit'])
>>>>>>> 4a84c811

                    # update lists with new clean parents and dirty children
                    clean_parents = Store.objects.filter(dirty_bit=False, profile=profile).filter(query).char_ids_list()
                    dirty_children = Store.objects.filter(dirty_bit=True, profile=profile, _self_ref_fk__in=clean_parents).filter(query)
            else:
                for store_model in Store.objects.filter(model_name=model_name, profile=profile, dirty_bit=True):
                    if store_model._deserialize_store_model():
                        pass
                    else:
                        # if the app model did not validate, we leave the store dirty bit set
                        excluded_list.append(store_model.id)

        # clear dirty bit for all store models for this profile except for models that did not validate
        Store.objects.exclude(id__in=excluded_list).filter(profile=profile, dirty_bit=True).update(dirty_bit=False)


@transaction.atomic()
def _queue_into_buffer(transfersession):
    """
    Takes a chunk of data from the store to be put into the buffer to be sent to another morango instance.
    """
    last_saved_by_conditions = []
    filter_prefixes = Filter(transfersession.filter)
    server_fsic = json.loads(transfersession.server_fsic)
    client_fsic = json.loads(transfersession.client_fsic)

    if transfersession.push:
        fsics = _fsic_queuing_calc(client_fsic, server_fsic)
    else:
        fsics = _fsic_queuing_calc(server_fsic, client_fsic)

    # if fsics are identical or receiving end has newer data, then there is nothing to queue
    if not fsics:
        return

    # create condition for all push FSICs where instance_ids are equal, but internal counters are higher than FSICs counters
    for instance, counter in iteritems(fsics):
        last_saved_by_conditions += ["(last_saved_instance = '{0}' AND last_saved_counter > {1})".format(instance, counter)]
    if fsics:
        last_saved_by_conditions = [_join_with_logical_operator(last_saved_by_conditions, 'OR')]

    partition_conditions = []
    # create condition for filtering by partitions
    for prefix in filter_prefixes:
        partition_conditions += ["partition LIKE '{}%'".format(prefix)]
    if filter_prefixes:
        partition_conditions = [_join_with_logical_operator(partition_conditions, 'OR')]

    # combine conditions
    fsic_and_partition_conditions = _join_with_logical_operator(last_saved_by_conditions + partition_conditions, 'AND')

    # filter by profile
    where_condition = _join_with_logical_operator([fsic_and_partition_conditions, "profile = '{}'".format(transfersession.sync_session.profile)], 'AND')

    # execute raw sql to take all records that match condition, to be put into buffer for transfer
    with connection.cursor() as cursor:
        queue_buffer = """INSERT INTO {outgoing_buffer}
                        (model_uuid, serialized, deleted, last_saved_instance, last_saved_counter, hard_delete,
                         model_name, profile, partition, source_id, conflicting_serialized_data, transfer_session_id, _self_ref_fk)
                        SELECT id, serialized, deleted, last_saved_instance, last_saved_counter, hard_delete, model_name, profile, partition, source_id, conflicting_serialized_data, '{transfer_session_id}', _self_ref_fk
                        FROM {store} WHERE {condition}""".format(outgoing_buffer=Buffer._meta.db_table,
                                                                 transfer_session_id=transfersession.id,
                                                                 condition=where_condition,
                                                                 store=Store._meta.db_table)
        cursor.execute(queue_buffer)
        # take all record max counters that are foreign keyed onto store models, which were queued into the buffer
        queue_rmc_buffer = """INSERT INTO {outgoing_rmcb}
                            (instance_id, counter, transfer_session_id, model_uuid)
                            SELECT instance_id, counter, '{transfer_session_id}', store_model_id
                            FROM {record_max_counter} AS rmc
                            INNER JOIN {outgoing_buffer} AS buffer ON rmc.store_model_id = buffer.model_uuid
                            WHERE buffer.transfer_session_id = '{transfer_session_id}'
                            """.format(outgoing_rmcb=RecordMaxCounterBuffer._meta.db_table,
                                       transfer_session_id=transfersession.id,
                                       record_max_counter=RecordMaxCounter._meta.db_table,
                                       outgoing_buffer=Buffer._meta.db_table)
        cursor.execute(queue_rmc_buffer)

@transaction.atomic()
def _dequeue_into_store(transfersession):
    """
    Takes data from the buffers and merges into the store and record max counters.
    """
    with connection.cursor() as cursor:
        DBBackend._dequeuing_delete_rmcb_records(cursor, transfersession.id)
        DBBackend._dequeuing_delete_buffered_records(cursor, transfersession.id)
        current_id = InstanceIDModel.get_current_instance_and_increment_counter()
        DBBackend._dequeuing_merge_conflict_buffer(cursor, current_id, transfersession.id)
        DBBackend._dequeuing_merge_conflict_rmcb(cursor, transfersession.id)
        DBBackend._dequeuing_update_rmcs_last_saved_by(cursor, current_id, transfersession.id)
        DBBackend._dequeuing_delete_mc_rmcb(cursor, transfersession.id)
        DBBackend._dequeuing_delete_mc_buffer(cursor, transfersession.id)
        DBBackend._dequeuing_insert_remaining_buffer(cursor, transfersession.id)
        DBBackend._dequeuing_insert_remaining_rmcb(cursor, transfersession.id)
        DBBackend._dequeuing_delete_remaining_rmcb(cursor, transfersession.id)
        DBBackend._dequeuing_delete_remaining_buffer(cursor, transfersession.id)
    if getattr(settings, 'MORANGO_DESERIALIZE_AFTER_DEQUEUING', True):
        _deserialize_from_store(transfersession.sync_session.profile)<|MERGE_RESOLUTION|>--- conflicted
+++ resolved
@@ -171,7 +171,7 @@
                 # keep iterating until size of dirty_children is 0
                 while len(dirty_children) > 0:
                     for store_model in dirty_children:
-<<<<<<< HEAD
+
                         if store_model._deserialize_store_model():
                             # we update a store model after we have deserialized it to be able to mark it as a clean parent
                             store_model.dirty_bit = False
@@ -179,12 +179,6 @@
                         else:
                             # if the app model did not validate, we leave the store dirty bit set
                             excluded_list.append(store_model.id)
-=======
-                        store_model._deserialize_store_model()
-                        # we update a store model after we have deserialized it to be able to mark it as a clean parent
-                        store_model.dirty_bit = False
-                        store_model.save(update_fields=['dirty_bit'])
->>>>>>> 4a84c811
 
                     # update lists with new clean parents and dirty children
                     clean_parents = Store.objects.filter(dirty_bit=False, profile=profile).filter(query).char_ids_list()
