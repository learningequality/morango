--- conflicted
+++ resolved
@@ -177,16 +177,11 @@
                 # keep iterating until size of dirty_children is 0
                 while len(dirty_children) > 0:
                     for store_model in dirty_children:
-<<<<<<< HEAD
-
-                        if store_model._deserialize_store_model(fk_cache):
-=======
                         try:
-                            app_model = store_model._deserialize_store_model()
+                            app_model = store_model._deserialize_store_model(fk_cache)
                             if app_model:
                                 with mute_signals(signals.pre_save, signals.post_save):
                                     app_model.save(update_dirty_bit_to=False)
->>>>>>> 1ae20e95
                             # we update a store model after we have deserialized it to be able to mark it as a clean parent
                             store_model.dirty_bit = False
                             store_model.save(update_fields=['dirty_bit'])
@@ -202,13 +197,8 @@
                 db_values = []
                 fields = klass_model._meta.fields
                 for store_model in Store.objects.filter(model_name=model_name, profile=profile, dirty_bit=True):
-<<<<<<< HEAD
-                    if store_model._deserialize_store_model(fk_cache):
-                        pass
-                    else:
-=======
                     try:
-                        app_model = store_model._deserialize_store_model()
+                        app_model = store_model._deserialize_store_model(fk_cache)
                         # if the model was not deleted add its field values to the list
                         if app_model:
                             for f in fields:
@@ -216,7 +206,6 @@
                                 db_value = f.get_db_prep_value(value, connection)
                                 db_values.append(db_value)
                     except exceptions.ValidationError:
->>>>>>> 1ae20e95
                         # if the app model did not validate, we leave the store dirty bit set
                         excluded_list.append(store_model.id)
 
