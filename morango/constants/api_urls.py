--- conflicted
+++ resolved
@@ -10,9 +10,5 @@
 SYNCSESSION = BASE_API + "syncsessions/"
 TRANSFERSESSION = BASE_API + "transfersessions/"
 BUFFER = BASE_API + "buffers/"
-<<<<<<< HEAD
-INFO = BASE_API + "morangoinfo/"
-=======
 PUBLIC_KEY = BASE_API + "publickey/"
-INFO = BASE_API + "morangoinfo/1/"
->>>>>>> 4a463cb9
+INFO = BASE_API + "morangoinfo/1/"