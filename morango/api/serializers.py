from django.db import transaction
from rest_framework import serializers, exceptions
import json

from .fields import PublicKeyField
from ..models import Certificate, Nonce, SyncSession, TransferSession, InstanceIDModel, Buffer, SyncableModel, RecordMaxCounterBuffer
from ..utils.register_models import _profile_models
from ..crypto import SharedKey


class CertificateSerializer(serializers.ModelSerializer):

    public_key = PublicKeyField()

    def validate_parent(self, parent):
        if not parent:
            raise exceptions.ValidationError("Parent certificate (to sign the requested certificate) must be specified!")
        if not parent.has_private_key():
            raise exceptions.ValidationError("Server does not have private key for requested parent certificate!")
        return parent

    class Meta:
        model = Certificate
        fields = ('id', 'parent', 'profile', 'scope_definition', 'scope_version', 'scope_params', 'public_key', 'serialized', 'signature', 'salt')
        read_only_fields = ('serialized', 'id', 'signature', 'salt')


class SharedKeySerializer(serializers.ModelSerializer):

    class Meta:
        model = SharedKey
        fields = ('public_key',)


class NonceSerializer(serializers.ModelSerializer):

    class Meta:
        model = Nonce
        fields = ('id', 'timestamp', 'ip')
        read_only_fields = fields


class SyncSessionSerializer(serializers.ModelSerializer):

    class Meta:
        model = SyncSession
        fields = ('id', 'start_timestamp', 'last_activity_timestamp', 'active', 'client_certificate', 'server_certificate', 'profile', 'connection_kind', 'connection_path', 'client_ip', 'server_ip', 'client_instance', 'server_instance')
        read_only_fields = ('start_timestamp', 'last_activity_timestamp', 'active', 'client_certificate', 'connection_kind', 'client_ip', 'server_ip', 'client_instance',)


class TransferSessionSerializer(serializers.ModelSerializer):

    class Meta:
        model = TransferSession
        fields = ('id', 'start_timestamp', 'last_activity_timestamp', 'active', 'filter', 'push', 'records_transferred', 'records_total', 'sync_session', 'server_fsic', 'client_fsic',)
        read_only_fields = ('start_timestamp', 'last_activity_timestamp', 'active', 'records_transferred',)


class InstanceIDSerializer(serializers.ModelSerializer):

    class Meta:
        model = InstanceIDModel
        fields = ('id', 'platform', 'hostname', 'sysversion', 'node_id', 'database', 'db_path', 'system_id')
        read_only_fields = fields


class RecordMaxCounterBufferSerializer(serializers.ModelSerializer):

    class Meta:
        model = RecordMaxCounterBuffer
        fields = ('transfer_session', 'model_uuid', 'instance_id', 'counter')


class BufferSerializer(serializers.ModelSerializer):

    rmcb_list = RecordMaxCounterBufferSerializer(many=True)

<<<<<<< HEAD
    class Meta:
        model = Buffer
        fields = ('serialized', 'deleted', 'last_saved_instance', 'last_saved_counter', 'partition', 'source_id', 'model_name', 'conflicting_serialized_data', 'model_uuid', 'transfer_session', 'profile', 'rmcb_list', '_self_ref_fk')
=======
    def validate(self, data):

        transfer_session = data["transfer_session"]

        # ensure the provided model_uuid matches the expected/computed id
        try:
            Model = _profile_models[data["profile"]][data["model_name"]]
        except KeyError:
            Model = SyncableModel
        partition = data['partition'].replace(data['model_uuid'], Model.ID_PLACEHOLDER)
        expected_model_uuid = Model.compute_namespaced_id(partition, data["source_id"], data["model_name"])
        if expected_model_uuid != data["model_uuid"]:
            raise serializers.ValidationError({"model_uuid": "Does not match results of calling {}.compute_namespaced_id".format(Model.__class__.__name__)})

        # ensure the profile is marked onto the buffer record
        data["profile"] = transfer_session.sync_session.profile

        # ensure the partition is within the transfer session's filter
        if not transfer_session.get_filter().contains_partition(data["partition"]):
            raise serializers.ValidationError({"partition": "Partition {} is not contained within filter for TransferSession ({})".format(data["partition"], transfer_session.filter)})

        # ensure that all nested RMCB models are properly associated with this record and transfer session
        for rmcb in data["rmcb_list"]:
            if rmcb["transfer_session"] != transfer_session:
                raise serializers.ValidationError({"rmcb_list": "Transfer session on RMCB ({}) does not match Buffer's TransferSession ({})".format(rmcb["transfer_session"], transfer_session)})
            if rmcb["model_uuid"] != data["model_uuid"]:
                raise serializers.ValidationError({"rmcb_list": "Model UUID on RMCB ({}) does not match Buffer's Model UUID ({})".format(rmcb["model_uuid"], data["model_uuid"])})

        return data

    def create(self, validated_data):
        rmcb_list = [RecordMaxCounterBuffer(**rmcb_data) for rmcb_data in validated_data.pop('rmcb_list')]
        with transaction.atomic():
            buffermodel = Buffer.objects.create(**validated_data)
            RecordMaxCounterBuffer.objects.bulk_create(rmcb_list)
        return buffermodel

    class Meta:
        model = Buffer
        fields = ('serialized', 'deleted', 'last_saved_instance', 'last_saved_counter', 'hard_deleted', 'partition', 'source_id', 'model_name', 'conflicting_serialized_data', 'model_uuid', 'transfer_session', 'profile', 'rmcb_list', '_self_ref_fk')
        list_serializer_class = BufferListSerializer
>>>>>>> 2dff994b
<|MERGE_RESOLUTION|>--- conflicted
+++ resolved
@@ -72,53 +72,8 @@
 
 
 class BufferSerializer(serializers.ModelSerializer):
-
     rmcb_list = RecordMaxCounterBufferSerializer(many=True)
-
-<<<<<<< HEAD
-    class Meta:
-        model = Buffer
-        fields = ('serialized', 'deleted', 'last_saved_instance', 'last_saved_counter', 'partition', 'source_id', 'model_name', 'conflicting_serialized_data', 'model_uuid', 'transfer_session', 'profile', 'rmcb_list', '_self_ref_fk')
-=======
-    def validate(self, data):
-
-        transfer_session = data["transfer_session"]
-
-        # ensure the provided model_uuid matches the expected/computed id
-        try:
-            Model = _profile_models[data["profile"]][data["model_name"]]
-        except KeyError:
-            Model = SyncableModel
-        partition = data['partition'].replace(data['model_uuid'], Model.ID_PLACEHOLDER)
-        expected_model_uuid = Model.compute_namespaced_id(partition, data["source_id"], data["model_name"])
-        if expected_model_uuid != data["model_uuid"]:
-            raise serializers.ValidationError({"model_uuid": "Does not match results of calling {}.compute_namespaced_id".format(Model.__class__.__name__)})
-
-        # ensure the profile is marked onto the buffer record
-        data["profile"] = transfer_session.sync_session.profile
-
-        # ensure the partition is within the transfer session's filter
-        if not transfer_session.get_filter().contains_partition(data["partition"]):
-            raise serializers.ValidationError({"partition": "Partition {} is not contained within filter for TransferSession ({})".format(data["partition"], transfer_session.filter)})
-
-        # ensure that all nested RMCB models are properly associated with this record and transfer session
-        for rmcb in data["rmcb_list"]:
-            if rmcb["transfer_session"] != transfer_session:
-                raise serializers.ValidationError({"rmcb_list": "Transfer session on RMCB ({}) does not match Buffer's TransferSession ({})".format(rmcb["transfer_session"], transfer_session)})
-            if rmcb["model_uuid"] != data["model_uuid"]:
-                raise serializers.ValidationError({"rmcb_list": "Model UUID on RMCB ({}) does not match Buffer's Model UUID ({})".format(rmcb["model_uuid"], data["model_uuid"])})
-
-        return data
-
-    def create(self, validated_data):
-        rmcb_list = [RecordMaxCounterBuffer(**rmcb_data) for rmcb_data in validated_data.pop('rmcb_list')]
-        with transaction.atomic():
-            buffermodel = Buffer.objects.create(**validated_data)
-            RecordMaxCounterBuffer.objects.bulk_create(rmcb_list)
-        return buffermodel
 
     class Meta:
         model = Buffer
-        fields = ('serialized', 'deleted', 'last_saved_instance', 'last_saved_counter', 'hard_deleted', 'partition', 'source_id', 'model_name', 'conflicting_serialized_data', 'model_uuid', 'transfer_session', 'profile', 'rmcb_list', '_self_ref_fk')
-        list_serializer_class = BufferListSerializer
->>>>>>> 2dff994b
+        fields = ('serialized', 'deleted', 'last_saved_instance', 'last_saved_counter', 'hard_deleted', 'partition', 'source_id', 'model_name', 'conflicting_serialized_data', 'model_uuid', 'transfer_session', 'profile', 'rmcb_list', '_self_ref_fk')