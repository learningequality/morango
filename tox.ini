[tox]
envlist =
  py{2.7,3.6,3.7,3.8,3.9,3.10,3.11}-cryptography{3.3}
  postgres
  windows

[testenv]

allowlist_externals=
  sh

setenv =
  PYTHONPATH = {toxinidir}{:}{toxinidir}/tests/testapp

basepython =
  py2.7: python2.7
  py3.6: python3.6
  py3.7: python3.7
  py3.8: python3.8
  py3.9: python3.9
<<<<<<< HEAD
  py3.10: python3.10
  py3.11: python3.11
  postgres: python3.9
  windows: python3.9

deps =
  -r{toxinidir}/requirements/test.txt
  cryptography3.3: cryptography==3.3.2
=======
  postgres: python3.6
  windows: python3.6

deps =
  -r{toxinidir}/requirements/test.txt
  cryptography1.2: cryptography==1.2.3
  cryptography1.8: cryptography==1.8.2
  cryptography2.3: cryptography==2.3.1
  py2.7: backports.test.support==0.1.1
  py3.4: backports.test.support==0.1.1
  py3.5: backports.test.support==0.1.1
>>>>>>> fb1a67bf

commands =
  sh -c '! tests/testapp/manage.py makemigrations --dry-run --exit --noinput'
  python tests/patch_pytest.py
  python -O -m pytest {posargs:--cov=morango --color=no}

[testenv:postgres]
deps =
  -r{toxinidir}/requirements/test.txt
  -r{toxinidir}/requirements/postgres.txt
setenv =
  PYTHONPATH = {toxinidir}:{toxinidir}/tests/testapp
  DJANGO_SETTINGS_MODULE = testapp.postgres_settings
commands =
  python tests/patch_pytest.py
  python -O -m pytest  {posargs:--cov=morango --color=no}

[testenv:windows]
deps =
  -r{toxinidir}/requirements/test.txt
setenv =
    PYTHONPATH = {toxinidir}{:}{toxinidir}/tests/testapp
commands =
  python tests/patch_pytest.py
  python -O -m pytest {posargs:--cov=morango --color=no} -m windows<|MERGE_RESOLUTION|>--- conflicted
+++ resolved
@@ -18,28 +18,15 @@
   py3.7: python3.7
   py3.8: python3.8
   py3.9: python3.9
-<<<<<<< HEAD
   py3.10: python3.10
   py3.11: python3.11
   postgres: python3.9
-  windows: python3.9
+  windows: python3.8
 
 deps =
   -r{toxinidir}/requirements/test.txt
   cryptography3.3: cryptography==3.3.2
-=======
-  postgres: python3.6
-  windows: python3.6
-
-deps =
-  -r{toxinidir}/requirements/test.txt
-  cryptography1.2: cryptography==1.2.3
-  cryptography1.8: cryptography==1.8.2
-  cryptography2.3: cryptography==2.3.1
   py2.7: backports.test.support==0.1.1
-  py3.4: backports.test.support==0.1.1
-  py3.5: backports.test.support==0.1.1
->>>>>>> fb1a67bf
 
 commands =
   sh -c '! tests/testapp/manage.py makemigrations --dry-run --exit --noinput'
