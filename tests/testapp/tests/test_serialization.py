--- conflicted
+++ resolved
@@ -20,18 +20,11 @@
         class_model = _profile_models['facilitydata'][self.bob.morango_model_name]
         self.bob_copy = class_model.deserialize(self.bob_dict)
         for f in Facility._meta.concrete_fields:
-<<<<<<< HEAD
-            if isinstance(f, models.DateTimeField) or \
-                    f.attname in class_model._internal_mptt_fields_not_to_serialize or \
-                    f.attname in class_model._internal_fields_not_to_serialize:
-                        continue
-=======
             # we remove DateTimeField (for now) from this test because serializing and deserializing loses units of precision
             if isinstance(f, models.DateTimeField) or \
                     f.attname in class_model._internal_mptt_fields_not_to_serialize or \
                     f.attname in class_model._morango_internal_fields_not_to_serialize:
                 continue
->>>>>>> 9caf2106
             self.assertEqual(getattr(self.bob, f.attname), getattr(self.bob_copy, f.attname))
 
     def test_serializing_different_models(self):
